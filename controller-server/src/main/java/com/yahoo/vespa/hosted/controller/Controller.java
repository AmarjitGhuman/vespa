// Copyright 2017 Yahoo Holdings. Licensed under the terms of the Apache 2.0 license. See LICENSE in the project root.
package com.yahoo.vespa.hosted.controller;

import com.fasterxml.jackson.databind.JsonNode;
import com.google.inject.Inject;
import com.yahoo.component.AbstractComponent;
import com.yahoo.component.Version;
import com.yahoo.component.Vtag;
import com.yahoo.config.provision.ApplicationId;
import com.yahoo.config.provision.Environment;
import com.yahoo.config.provision.RegionName;
import com.yahoo.config.provision.SystemName;
import com.yahoo.vespa.hosted.controller.api.identifiers.AthenzDomain;
import com.yahoo.vespa.hosted.controller.api.identifiers.DeploymentId;
import com.yahoo.vespa.hosted.controller.api.identifiers.Property;
import com.yahoo.vespa.hosted.controller.api.identifiers.PropertyId;
import com.yahoo.vespa.hosted.controller.api.integration.MetricsService;
import com.yahoo.vespa.hosted.controller.api.integration.chef.Chef;
import com.yahoo.vespa.hosted.controller.api.integration.configserver.ConfigServerClient;
import com.yahoo.vespa.hosted.controller.api.integration.dns.NameService;
import com.yahoo.vespa.hosted.controller.api.integration.entity.EntityService;
import com.yahoo.vespa.hosted.controller.api.integration.github.GitHub;
import com.yahoo.vespa.hosted.controller.api.integration.organization.Organization;
import com.yahoo.vespa.hosted.controller.api.integration.routing.GlobalRoutingService;
import com.yahoo.vespa.hosted.controller.api.integration.routing.RotationStatus;
import com.yahoo.vespa.hosted.controller.api.integration.routing.RoutingGenerator;
import com.yahoo.vespa.hosted.controller.api.integration.zone.ZoneRegistry;
import com.yahoo.vespa.hosted.controller.athenz.AthenzClientFactory;
import com.yahoo.vespa.hosted.controller.athenz.ZmsClient;
import com.yahoo.vespa.hosted.controller.persistence.ControllerDb;
import com.yahoo.vespa.hosted.controller.persistence.CuratorDb;
import com.yahoo.vespa.hosted.controller.versions.VersionStatus;
import com.yahoo.vespa.hosted.controller.versions.VespaVersion;
import com.yahoo.vespa.hosted.rotation.RotationRepository;
import com.yahoo.vespa.serviceview.bindings.ApplicationView;

import java.net.URI;
import java.time.Clock;
import java.util.List;
import java.util.Map;
import java.util.Objects;
import java.util.Optional;
import java.util.Set;
import java.util.logging.Logger;

/**
 * API to the controller. This contains (currently: should contain) the object model of everything the 
 * controller cares about, mainly tenants and applications.
 * 
 * As the controller runtime and Controller object are singletons, this instance can read from the object model
 * in memory. However, all changes to the object model must be persisted in the controller db.
 * 
 * All the individual model objects reachable from the Controller are immutable.
 * 
 * Access to the controller is multithread safe, provided the locking methods are
 * used when accessing, modifying and storing objects provided by the controller.
 * 
 * @author bratseth
 */
public class Controller extends AbstractComponent {

    private static final Logger log = Logger.getLogger(Controller.class.getName());
    
    private final CuratorDb curator;
    private final ApplicationController applicationController;
    private final TenantController tenantController;
    private final Clock clock;
    private final RotationRepository rotationRepository;
    private final GitHub gitHub;
    private final EntityService entityService;
    private final GlobalRoutingService globalRoutingService;
    private final ZoneRegistry zoneRegistry;
    private final ConfigServerClient configServerClient;
    private final MetricsService metricsService;
    private final Chef chefClient;
    private final ZmsClient zmsClient;
    private final Organization organization;

    /**
     * Creates a controller 
     * 
     * @param db the db storing persistent state
     * @param curator the curator instance storing working state shared between controller instances
     */
    @Inject
    public Controller(ControllerDb db, CuratorDb curator, RotationRepository rotationRepository,
                      GitHub gitHub, EntityService entityService, Organization organization,
                      GlobalRoutingService globalRoutingService,
                      ZoneRegistry zoneRegistry, ConfigServerClient configServerClient,
                      MetricsService metricsService, NameService nameService,
                      RoutingGenerator routingGenerator, Chef chefClient, AthenzClientFactory athenzClientFactory) {
        this(db, curator, rotationRepository,
<<<<<<< HEAD
             gitHub, entityService, organization, globalRoutingService, zoneRegistry,
             cost, configServerClient, metricsService, nameService, routingGenerator, chefClient,
             Clock.systemUTC(), athens);
=======
             gitHub, jiraClient, entityService, globalRoutingService, zoneRegistry,
             configServerClient, metricsService, nameService, routingGenerator, chefClient,
             Clock.systemUTC(), athenzClientFactory);
>>>>>>> c668472b
    }

    public Controller(ControllerDb db, CuratorDb curator, RotationRepository rotationRepository,
                      GitHub gitHub, EntityService entityService, Organization organization,
                      GlobalRoutingService globalRoutingService,
                      ZoneRegistry zoneRegistry, ConfigServerClient configServerClient,
                      MetricsService metricsService, NameService nameService,
                      RoutingGenerator routingGenerator, Chef chefClient, Clock clock,
                      AthenzClientFactory athenzClientFactory) {
        Objects.requireNonNull(db, "Controller db cannot be null");
        Objects.requireNonNull(curator, "Curator cannot be null");
        Objects.requireNonNull(rotationRepository, "Rotation repository cannot be null");
        Objects.requireNonNull(gitHub, "GitHubClient cannot be null");
        Objects.requireNonNull(entityService, "EntityService cannot be null");
        Objects.requireNonNull(organization, "Organization cannot be null");
        Objects.requireNonNull(globalRoutingService, "GlobalRoutingService cannot be null");
        Objects.requireNonNull(zoneRegistry, "ZoneRegistry cannot be null");
        Objects.requireNonNull(configServerClient, "ConfigServerClient cannot be null");
        Objects.requireNonNull(metricsService, "MetricsService cannot be null");
        Objects.requireNonNull(nameService, "NameService cannot be null");
        Objects.requireNonNull(routingGenerator, "RoutingGenerator cannot be null");
        Objects.requireNonNull(chefClient, "ChefClient cannot be null");
        Objects.requireNonNull(clock, "Clock cannot be null");
        Objects.requireNonNull(athenzClientFactory, "Athens cannot be null");

        this.rotationRepository = rotationRepository;
        this.curator = curator;
        this.gitHub = gitHub;
        this.entityService = entityService;
        this.organization = organization;
        this.globalRoutingService = globalRoutingService;
        this.zoneRegistry = zoneRegistry;
        this.configServerClient = configServerClient;
        this.metricsService = metricsService;
        this.chefClient = chefClient;
        this.clock = clock;
        this.zmsClient = athenzClientFactory.createZmsClientWithServicePrincipal();

        applicationController = new ApplicationController(this, db, curator, rotationRepository, athenzClientFactory,
                                                          nameService, configServerClient, routingGenerator, clock);
        tenantController = new TenantController(this, db, curator, entityService, athenzClientFactory);
    }
    
    /** Returns the instance controlling tenants */
    public TenantController tenants() { return tenantController; }

    /** Returns the instance controlling applications */
    public ApplicationController applications() { return applicationController; }

    public List<AthenzDomain> getDomainList(String prefix) {
        return zmsClient.getDomainList(prefix);
    }

    /**
     * Fetch list of all active OpsDB properties.
     *
     * @return Hashed map with the property ID as key and property name as value
     */
    public Map<PropertyId, Property> fetchPropertyList() {
        return entityService.listProperties();
    }

    public Clock clock() { return clock; }

    public URI getElkUri(Environment environment, RegionName region, DeploymentId deploymentId) {
        return elkUrl(zoneRegistry.getLogServerUri(environment, region), deploymentId);
    }

    public List<URI> getConfigServerUris(Environment environment, RegionName region) {
        return zoneRegistry.getConfigServerUris(environment, region);
    }
    
    public ZoneRegistry zoneRegistry() { return zoneRegistry; }

    private URI elkUrl(Optional<URI> kibanaHost, DeploymentId deploymentId) {
        String kibanaQuery = "/#/discover?_g=()&_a=(columns:!(_source)," +
                             "index:'logstash-*',interval:auto," +
                             "query:(query_string:(analyze_wildcard:!t,query:'" +
                             "HV-tenant:%22" + deploymentId.applicationId().tenant().value() + "%22%20" +
                             "AND%20HV-application:%22" + deploymentId.applicationId().application().value() + "%22%20" +
                             "AND%20HV-region:%22" + deploymentId.zone().region().value() + "%22%20" +
                             "AND%20HV-instance:%22" + deploymentId.applicationId().instance().value() + "%22%20" +
                             "AND%20HV-environment:%22" + deploymentId.zone().environment().value() + "%22'))," +
                             "sort:!('@timestamp',desc))";

        URI kibanaPath = URI.create(kibanaQuery);
        return kibanaHost.map(uri -> uri.resolve(kibanaPath)).orElse(null);
    }

    public Set<URI> getRotationUris(ApplicationId id) {
        return rotationRepository.getRotationUris(id);
    }

    public Map<String, RotationStatus> getHealthStatus(String hostname) {
        return globalRoutingService.getHealthStatus(hostname);
    }

    // TODO: Model the response properly
    public JsonNode waitForConfigConvergence(DeploymentId deploymentId, long timeout) {
        return configServerClient.waitForConfigConverge(deploymentId, timeout);
    }

    public ApplicationView getApplicationView(String tenantName, String applicationName, String instanceName, String environment, String region) {
        return configServerClient.getApplicationView(tenantName, applicationName, instanceName, environment, region);
    }

    // TODO: Model the response properly
    public Map<?,?> getServiceApiResponse(String tenantName, String applicationName, String instanceName, String environment, String region, String serviceName, String restPath) {
        return configServerClient.getServiceApiResponse(tenantName, applicationName, instanceName, environment, region, serviceName, restPath);
    }

    // TODO: Model the response properly
    // TODO: What is this
    public JsonNode grabLog(DeploymentId deploymentId) {
        return configServerClient.grabLog(deploymentId);
    }

    public GitHub gitHub() { return gitHub; }

    /** Replace the current version status by a new one */
    public void updateVersionStatus(VersionStatus newStatus) {
        VersionStatus currentStatus = versionStatus();
        if (newStatus.systemVersion().isPresent() &&
            ! newStatus.systemVersion().equals(currentStatus.systemVersion())) {
            log.info("Changing system version from " + printableVersion(currentStatus.systemVersion()) +
                     " to " + printableVersion(newStatus.systemVersion()));
        }
        curator.writeVersionStatus(newStatus);
    }
    
    /** Returns the latest known version status. Calling this is free but the status may be slightly out of date. */
    public VersionStatus versionStatus() { return curator.readVersionStatus(); }
    
    /** Returns the current system version: The controller should drive towards running all applications on this version */
    public Version systemVersion() {
        return versionStatus().systemVersion()
                .map(VespaVersion::versionNumber)
                .orElse(Vtag.currentVersion);
    }

    public MetricsService metricsService() { return metricsService; }

    public SystemName system() {
        return zoneRegistry.system();
    }

    public Chef chefClient() {
        return chefClient;
    }

<<<<<<< HEAD
    public Organization organization() {
        return organization;
    }
=======
    public CuratorDb curator() { return curator; }
>>>>>>> c668472b

    private String printableVersion(Optional<VespaVersion> vespaVersion) {
        return vespaVersion.map(v -> v.versionNumber().toFullString()).orElse("Unknown");
    }

}<|MERGE_RESOLUTION|>--- conflicted
+++ resolved
@@ -90,15 +90,9 @@
                       MetricsService metricsService, NameService nameService,
                       RoutingGenerator routingGenerator, Chef chefClient, AthenzClientFactory athenzClientFactory) {
         this(db, curator, rotationRepository,
-<<<<<<< HEAD
              gitHub, entityService, organization, globalRoutingService, zoneRegistry,
-             cost, configServerClient, metricsService, nameService, routingGenerator, chefClient,
-             Clock.systemUTC(), athens);
-=======
-             gitHub, jiraClient, entityService, globalRoutingService, zoneRegistry,
              configServerClient, metricsService, nameService, routingGenerator, chefClient,
              Clock.systemUTC(), athenzClientFactory);
->>>>>>> c668472b
     }
 
     public Controller(ControllerDb db, CuratorDb curator, RotationRepository rotationRepository,
@@ -249,13 +243,13 @@
         return chefClient;
     }
 
-<<<<<<< HEAD
     public Organization organization() {
         return organization;
     }
-=======
-    public CuratorDb curator() { return curator; }
->>>>>>> c668472b
+
+    public CuratorDb curator() {
+        return curator;
+    }
 
     private String printableVersion(Optional<VespaVersion> vespaVersion) {
         return vespaVersion.map(v -> v.versionNumber().toFullString()).orElse("Unknown");
