--- conflicted
+++ resolved
@@ -121,14 +121,9 @@
                                                OptionalInt.of(7),
                                                new MetricsService.ApplicationMetrics(0.5, 0.9),
                                                Optional.of("-----BEGIN PUBLIC KEY-----\n∠( ᐛ 」∠)＿\n-----END PUBLIC KEY-----"),
-<<<<<<< HEAD
                                                List.of(new AssignedRotation(new ClusterSpec.Id("foo"), EndpointId.default_(), new RotationId("my-rotation"), Set.of())),
-                                               rotationStatus);
-=======
-                                               List.of(new AssignedRotation(new ClusterSpec.Id("foo"), EndpointId.default_(), new RotationId("my-rotation"))),
                                                rotationStatus,
                                                Optional.of(new ApplicationCertificate("vespa.certificate")));
->>>>>>> e8d94725
 
         Application serialized = applicationSerializer.fromSlime(applicationSerializer.toSlime(original));
 
